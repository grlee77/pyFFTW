--- conflicted
+++ resolved
@@ -86,11 +86,7 @@
             int rank, fftw_iodim *dims,
             int howmany_rank, fftw_iodim *howmany_dims,
             void *_in, void *_out,
-<<<<<<< HEAD
-            int sign, int flags) nogil:
-=======
-            int sign, unsigned flags):
->>>>>>> 0fed0706
+            int sign, unsigned flags) nogil:
 
     return <void *>fftw_plan_guru_dft(rank, dims,
             howmany_rank, howmany_dims,
@@ -102,11 +98,7 @@
             int rank, fftw_iodim *dims,
             int howmany_rank, fftw_iodim *howmany_dims,
             void *_in, void *_out,
-<<<<<<< HEAD
-            int sign, int flags) nogil:
-=======
-            int sign, unsigned flags):
->>>>>>> 0fed0706
+            int sign, unsigned flags) nogil:
 
     return <void *>fftwf_plan_guru_dft(rank, dims,
             howmany_rank, howmany_dims,
@@ -118,11 +110,7 @@
             int rank, fftw_iodim *dims,
             int howmany_rank, fftw_iodim *howmany_dims,
             void *_in, void *_out,
-<<<<<<< HEAD
-            int sign, int flags) nogil:
-=======
-            int sign, unsigned flags):
->>>>>>> 0fed0706
+            int sign, unsigned flags) nogil:
 
     return <void *>fftwl_plan_guru_dft(rank, dims,
             howmany_rank, howmany_dims,
@@ -134,11 +122,7 @@
             int rank, fftw_iodim *dims,
             int howmany_rank, fftw_iodim *howmany_dims,
             void *_in, void *_out,
-<<<<<<< HEAD
-            int sign, int flags) nogil:
-=======
-            int sign, unsigned flags):
->>>>>>> 0fed0706
+            int sign, unsigned flags) nogil:
 
     return <void *>fftw_plan_guru_dft_r2c(rank, dims,
             howmany_rank, howmany_dims,
@@ -150,11 +134,7 @@
             int rank, fftw_iodim *dims,
             int howmany_rank, fftw_iodim *howmany_dims,
             void *_in, void *_out,
-<<<<<<< HEAD
-            int sign, int flags) nogil:
-=======
-            int sign, unsigned flags):
->>>>>>> 0fed0706
+            int sign, unsigned flags) nogil:
 
     return <void *>fftwf_plan_guru_dft_r2c(rank, dims,
             howmany_rank, howmany_dims,
@@ -166,11 +146,7 @@
             int rank, fftw_iodim *dims,
             int howmany_rank, fftw_iodim *howmany_dims,
             void *_in, void *_out,
-<<<<<<< HEAD
-            int sign, int flags) nogil:
-=======
-            int sign, unsigned flags):
->>>>>>> 0fed0706
+            int sign, unsigned flags) nogil:
 
     return <void *>fftwl_plan_guru_dft_r2c(rank, dims,
             howmany_rank, howmany_dims,
@@ -182,11 +158,7 @@
             int rank, fftw_iodim *dims,
             int howmany_rank, fftw_iodim *howmany_dims,
             void *_in, void *_out,
-<<<<<<< HEAD
-            int sign, int flags) nogil:
-=======
-            int sign, unsigned flags):
->>>>>>> 0fed0706
+            int sign, unsigned flags) nogil:
 
     return <void *>fftw_plan_guru_dft_c2r(rank, dims,
             howmany_rank, howmany_dims,
@@ -198,11 +170,7 @@
             int rank, fftw_iodim *dims,
             int howmany_rank, fftw_iodim *howmany_dims,
             void *_in, void *_out,
-<<<<<<< HEAD
-            int sign, int flags) nogil:
-=======
-            int sign, unsigned flags):
->>>>>>> 0fed0706
+            int sign, unsigned flags) nogil:
 
     return <void *>fftwf_plan_guru_dft_c2r(rank, dims,
             howmany_rank, howmany_dims,
@@ -214,11 +182,7 @@
             int rank, fftw_iodim *dims,
             int howmany_rank, fftw_iodim *howmany_dims,
             void *_in, void *_out,
-<<<<<<< HEAD
-            int sign, int flags) nogil:
-=======
-            int sign, unsigned flags):
->>>>>>> 0fed0706
+            int sign, unsigned flags) nogil:
 
     return <void *>fftwl_plan_guru_dft_c2r(rank, dims,
             howmany_rank, howmany_dims,
@@ -1098,7 +1062,7 @@
         else:
             fft_shape = fft_shape_lookup(input_array, output_array)
 
-        # Fill in the stride and shape information
+        # Fillstride and shape information
         input_strides_array = self._input_item_strides
         output_strides_array = self._output_item_strides
         for i in range(0, self._rank):
