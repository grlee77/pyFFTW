--- conflicted
+++ resolved
@@ -243,11 +243,7 @@
         int rank, fftw_iodim *dims,
         int howmany_rank, fftw_iodim *howmany_dims,
         void *_in, void *_out,
-<<<<<<< HEAD
-        int sign, int flags) nogil
-=======
-        int sign, unsigned flags)
->>>>>>> 0fed0706
+        int sign, unsigned flags) nogil
 
 ctypedef void (*fftw_generic_execute)(void *_plan, void *_in, void *_out) nogil
 
